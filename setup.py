# Copyright (c) 2019 Siemens AG
#
# Permission is hereby granted, free of charge, to any person obtaining a copy of
# this software and associated documentation files (the "Software"), to deal in
# the Software without restriction, including without limitation the rights to
# use, copy, modify, merge, publish, distribute, sublicense, and/or sell copies of
# the Software, and to permit persons to whom the Software is furnished to do so,
# subject to the following conditions:
#
# The above copyright notice and this permission notice shall be included in all
# copies or substantial portions of the Software.
#
# THE SOFTWARE IS PROVIDED "AS IS", WITHOUT WARRANTY OF ANY KIND, EXPRESS OR
# IMPLIED, INCLUDING BUT NOT LIMITED TO THE WARRANTIES OF MERCHANTABILITY, FITNESS
# FOR A PARTICULAR PURPOSE AND NONINFRINGEMENT. IN NO EVENT SHALL THE AUTHORS OR
# COPYRIGHT HOLDERS BE LIABLE FOR ANY CLAIM, DAMAGES OR OTHER LIABILITY, WHETHER
# IN AN ACTION OF CONTRACT, TORT OR OTHERWISE, ARISING FROM, OUT OF OR IN
# CONNECTION WITH THE SOFTWARE OR THE USE OR OTHER DEALINGS IN THE SOFTWARE.
#
# Author(s): Jonas Plum

from setuptools import setup

setup(
    name='forensicstore',
    version='0.18.0',
    url='https://github.com/forensicanalysis/pyforensicstore',
    author='Jonas Plum',
    author_email='jonas.plum@siemens.com',
    description='Python library for forensicstore files',
    long_description=open('README.md').read(),
    long_description_content_type='text/markdown',
    packages=['forensicstore', "forensicstore.cmd", "forensicstore.sqlitefs"],
    install_requires=[
<<<<<<< HEAD
        'jsonschema>=4.17.3,<4.18.0',
        'fs==2.4.11',
=======
        'jsonschema>=3.0.1,<4.0.0',
        'fs==2.4.16',
>>>>>>> 6149d13f
        'flatten_json==0.1.7',
        'forensicstore-stix-schemas==2.1.1',
    ],
    entry_points={
        'console_scripts':
            ['pyforensicstore = forensicstore.cmd.__main__:main']
    },
    zip_safe=False,
)<|MERGE_RESOLUTION|>--- conflicted
+++ resolved
@@ -32,13 +32,8 @@
     long_description_content_type='text/markdown',
     packages=['forensicstore', "forensicstore.cmd", "forensicstore.sqlitefs"],
     install_requires=[
-<<<<<<< HEAD
         'jsonschema>=4.17.3,<4.18.0',
-        'fs==2.4.11',
-=======
-        'jsonschema>=3.0.1,<4.0.0',
         'fs==2.4.16',
->>>>>>> 6149d13f
         'flatten_json==0.1.7',
         'forensicstore-stix-schemas==2.1.1',
     ],
